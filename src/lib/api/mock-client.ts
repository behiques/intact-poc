--- conflicted
+++ resolved
@@ -122,7 +122,6 @@
       return getMockQuickLinks() as T
     }
 
-<<<<<<< HEAD
     // Territories endpoints
     if (endpoint === '/territories' && method === 'GET') {
       return getMockTerritories() as T
@@ -136,7 +135,8 @@
     // Legal Entities endpoints
     if (endpoint === '/legal-entities' && method === 'GET') {
       return getMockLegalEntities() as T
-=======
+    }
+
     // Submissions endpoints
     if (endpoint === '/submissions?query=inbox' && method === 'GET') {
       return getMockSubmissionsInbox() as T
@@ -144,7 +144,6 @@
 
     if (endpoint === '/submissions?query=worklist' && method === 'GET') {
       return getMockSubmissionsWorklist() as T
->>>>>>> 56c8f301
     }
 
     // Token endpoint (for auth flow testing)
